--- conflicted
+++ resolved
@@ -21,12 +21,6 @@
 # Local Netlify folder
 .netlify
 
-<<<<<<< HEAD
-# only use npm
-yarn.lock
-pnpm-lock.yaml
-=======
 # we use pnpm
 package-lock.json
-yarn.lock
->>>>>>> 015d9ab8
+yarn.lock